# core/dmn.py - GPU-Accelerated FAISS Implementation

import torch
import faiss
import numpy as np
import logging
<<<<<<< HEAD
import time
from typing import Dict, Optional, Any, List
from dataclasses import dataclass, field
import uuid
=======
from typing import Dict, Optional
from main import EnhancedDistributedMemoryNode
import time
import asyncio
from typing import Optional, Any
>>>>>>> 976321e7

logger = logging.getLogger(__name__)


class UpdateDecision:
    """Update decision with calcium_level"""
    def __init__(self, should_update, calcium_level, novelty, importance):
        self.should_update = should_update
        self.calcium_level = calcium_level  # This is what you needed!
        self.novelty = novelty
        self.importance = importance

class SimpleBTSP:
    """Simple BTSP that provides calcium_level"""

    def __init__(self, config):
        self.calcium_threshold = config.get('calcium_threshold', 0.7)
        self.novelty_weight = config.get('novelty_weight', 0.4)

    async def evaluate_async(self, content, context, existing_traces, user_feedback=None):
        """Evaluate and return decision with calcium_level"""

        # Calculate novelty
        novelty = 1.0
        if existing_traces:
            similarities = []
            for trace in existing_traces[-10:]:  # Check recent traces
                try:
                    sim = torch.cosine_similarity(content, trace.content, dim=0)
                    similarities.append(sim.item())
                except: # Broad except to catch any error during similarity calculation for a trace
                    continue

            if similarities:
                max_sim = max(similarities)
                novelty = 1.0 - max_sim

        # Get importance from context
        importance = context.get('importance', 0.5)
        if isinstance(importance, str):
            importance = {'high': 0.9, 'medium': 0.6, 'low': 0.3}.get(importance, 0.5)

        # Calculate calcium level
        calcium_level = novelty * self.novelty_weight + importance * (1 - self.novelty_weight)
        should_update = calcium_level > self.calcium_threshold

        return UpdateDecision(should_update, calcium_level, novelty, importance)


@dataclass
class MemoryTrace:
    trace_id: str
    content: torch.Tensor
    context: Dict[str, Any]  # Make context more specific if possible, else Any
    salience: float
    timestamp: float

    # New fields from user's method
    last_access: float = 0.0 # Initialized by add_memory_trace_async with current_time
    current_salience: float = 0.0 # Initialized by add_memory_trace_async with salience
    creation_node: str = "" # Initialized by add_memory_trace_async
    access_count: int = 0
    successful_retrievals: int = 0 # Not explicitly set by new method, but good to have
    context_matches: int = 0 # Not explicitly set by new method, but good to have
    consolidation_level: float = 0.0
    eviction_protection: bool = False

    def __post_init__(self):
        # Initialize last_access and current_salience if not set by constructor,
        # though the new add_memory_trace_async sets them.
        if self.last_access == 0.0: # Check if default, means not set by specific constructor
            self.last_access = self.timestamp
        if self.current_salience == 0.0 and self.salience != 0.0: # Check if default
             self.current_salience = self.salience
        if not self.creation_node: # if empty string
            # This might be an issue if trace_id doesn't contain node_id or if node_id isn't easily accessible here
            # For now, leave it, as add_memory_trace_async sets it.
            pass


    def update_access_stats(self, current_time: float, context_relevant: bool = False):
        self.last_access = current_time
        self.access_count += 1
        if context_relevant:
            self.context_matches += 1
        # successful_retrievals would typically be incremented by the calling code after confirming retrieval was useful.
        # current_salience might decay or be updated by other mechanisms, not covered here.
        logger.debug(f"Trace {self.trace_id}: Accessed. Count: {self.access_count}, Last: {self.last_access}, ContextRelevant: {context_relevant}")

class IntegratedMemoryNode:
    """Base class to replace missing EnhancedDistributedMemoryNode"""

    def __init__(self, node_id, dimension, capacity, specialization, device="cpu", config=None):
        self.node_id = node_id
        self.dimension = dimension
        self.capacity = capacity
        self.specialization = specialization
        self.device = device
        self.config = config or {}
        self.memory_traces = [] # Note: GPUAcceleratedDMN might have a different structure for memory_traces
        self.trace_index = {}   # Note: GPUAcceleratedDMN might have a different structure for trace_index
        self.stats = {'total_updates': 0, 'total_retrievals': 0, 'evictions': 0, 'consolidations': 0}
        self.btsp = None # Initialized in _init_biological_mechanisms

    async def _init_biological_mechanisms(self):
        """Initialize with simple BTSP"""
        self.btsp = SimpleBTSP(self.config.get('btsp', {}))
        # Note: GPUAcceleratedDMN's _init_biological_mechanisms calls super() then does more.

    async def add_memory_trace_async(self, content, context, salience, **kwargs):
        # This is a placeholder in the base class.
        # It's expected to be overridden by subclasses or implemented later.
        # For now, it needs to handle the parameters passed by the tests.
        logger.info(f"Node {self.node_id}: add_memory_trace_async called in IntegratedMemoryNode (base). Content: {type(content)}, Context: {context}, Salience: {salience}, Kwargs: {kwargs}")

        # To make it somewhat functional for the BTSP evaluation if called directly:
        # We need a list of existing traces. self.memory_traces is a list.
        # The BTSP needs trace objects with a 'content' attribute.
        # This base implementation won't actually store anything yet.

        if self.btsp:
            # Create a dummy list of trace-like objects if memory_traces is empty for evaluation
            # This part is speculative as we don't know the exact trace object structure yet
            # For now, let's assume self.memory_traces contains objects with a .content attribute
            update_decision = await self.btsp.evaluate_async(content, context, self.memory_traces)
            logger.info(f"Node {self.node_id}: BTSP evaluation in base add_memory_trace_async. Update: {update_decision.should_update}, Calcium: {update_decision.calcium_level:.4f}")

            # This placeholder does not store the trace or return a meaningful result related to storage.
            # It just demonstrates calling BTSP.
            # Return value might need to be the trace object or a success status.
            # For now, return the decision object, which might be useful for the subclass.
            return update_decision
        else:
            logger.warning(f"Node {self.node_id}: BTSP not initialized in IntegratedMemoryNode. Cannot evaluate memory trace.")
            # Return a default UpdateDecision or None if BTSP is not available
            return UpdateDecision(False, 0.0, 0.0, 0.0) # Default decision


class GPUAcceleratedDMN(IntegratedMemoryNode):
    """Enhanced DMN with GPU acceleration for FAISS and vector operations"""
    
    def __init__(self, node_id: str, dimension: int, capacity: int = 10000,
                 specialization: str = "general", device: str = "auto", 
                 config: Optional[Dict] = None):

        # Auto-detect best device
        if device == "auto":
            self.device = "cuda" if torch.cuda.is_available() else "cpu"
        else:
            self.device = device

        self.use_gpu = self.device == "cuda"

        logger.info(f"DMN {node_id}: Initializing with device={self.device}, GPU={self.use_gpu}")

        # Initialize parent class
        super().__init__(node_id, dimension, capacity, specialization, device, config)

        # self.memory_traces is now a list of MemoryTrace objects
        self.memory_traces: List[MemoryTrace] = []
        # self.trace_index maps trace_id (str) to the list index (int)
        self.trace_index: Dict[str, int] = {}

        # NEW: Initialize dynamics engine placeholder
        self.dynamics_engine: Optional['IntegratedMultiTimescaleDynamics'] = None
        self._dynamics_initialized = False

        # GPU/FAISS specific attributes
        self.gpu_resources: Optional[faiss.StandardGpuResources] = None
        self.index: Optional[faiss.Index] = None
        self.next_faiss_id: int = 0
        self.faiss_id_to_trace_id: Dict[int, str] = {}

    async def _init_biological_mechanisms(self):
        """Enhanced biological mechanisms with GPU dynamics"""

        # Initialize parent biological mechanisms (BTSP)
        await super()._init_biological_mechanisms()

        # Initialize FAISS indexing
        self._init_indexing_system()

        # Initialize GPU dynamics engine
        if not self._dynamics_initialized:
            try:
                from core.dynamics import create_integrated_dynamics # Local import

                dynamics_config = self.config.copy()
                dynamics_config.update({
                    'max_synapses': self.capacity * 2,  # Allow overhead
                    'dimension': self.dimension,
                    'device': self.device,
                    'node_id': self.node_id
                })

                self.dynamics_engine = create_integrated_dynamics(dynamics_config)
                await self.dynamics_engine.start()

                self._dynamics_initialized = True
                logger.info(f"DMN {self.node_id}: ✅ GPU dynamics engine initialized")

            except Exception as e:
                logger.error(f"DMN {self.node_id}: GPU dynamics initialization failed: {e}")
                self.dynamics_engine = None

    def _init_indexing_system(self):
        """GPU-accelerated FAISS indexing system"""
        
        index_config = self.config['indexing']
        
        # Strategy 1 & 2: GPU-Accelerated FAISS
        if self.use_gpu and hasattr(faiss, 'StandardGpuResources'):
            try:
                # Create GPU resources
                self.gpu_resources = faiss.StandardGpuResources()
                
                # Start with CPU index, then move to GPU
                # Temporarily forcing IndexFlatIP for GPU per subtask instructions
                logger.info(f"DMN {self.node_id}: Forcing IndexFlatIP for GPU.")
                cpu_index = faiss.IndexFlatIP(self.dimension)
                
                # Add ID mapping
                cpu_index_with_ids = faiss.IndexIDMap(cpu_index)
                
                # Move to GPU
                self.index = faiss.index_cpu_to_gpu(self.gpu_resources, 0, cpu_index_with_ids)
                
                logger.info(f"DMN {self.node_id}: ✅ GPU-accelerated FAISS initialized")
                
            except Exception as e:
                logger.warning(f"DMN {self.node_id}: GPU FAISS failed: {e}, falling back to CPU")
                self._init_cpu_index(index_config)
                self.gpu_resources = None
        else:
            logger.info(f"DMN {self.node_id}: Using CPU FAISS")
            self._init_cpu_index(index_config)
            self.gpu_resources = None

    async def add_memory_trace_async(self, content: torch.Tensor, context: Dict[str, Any],
                                   salience: float, user_feedback=None) -> Optional[MemoryTrace]:
        """Complete memory storage with GPU dynamics integration"""

        try:
            # Validate input
            if not isinstance(content, torch.Tensor):
                content = torch.tensor(content, dtype=torch.float32)

            if content.dim() != 1 or content.shape[0] != self.dimension:
                logger.error(f"DMN {self.node_id}: Invalid content dimensions: {content.shape}")
                return None

            # Create trace with exact MemoryTrace signature
            current_time = time.time()
            # Generate a more robust trace_id
            trace_id_payload = content.cpu().numpy().tobytes()
            trace_id = f"{self.node_id}_{int(current_time * 1000)}_{hash(trace_id_payload) % 100000}"


            trace = MemoryTrace(
                content=content.clone().detach(), # Store a detached clone
                context=context.copy(), # Store a copy of the context
                timestamp=current_time,
                last_access=current_time, # Set last_access on creation
                salience=salience,
                current_salience=salience, # Initialize current_salience
                trace_id=trace_id,
                creation_node=self.node_id, # Set creation_node
                access_count=0, # Explicitly 0
                successful_retrievals=0, # Explicitly 0
                context_matches=0, # Explicitly 0
                consolidation_level=0.0, # Explicitly 0.0
                eviction_protection=False # Explicitly False
            )

            # BTSP evaluation - get calcium_level!
            calcium_level = 1.0 # Default calcium level
            should_store = True # Default to store

            if self.btsp: # Check if BTSP mechanism exists
                try:
                    update_decision = await self.btsp.evaluate_async(
                        content=content, # Pass original content
                        context=context,
                        existing_traces=list(self.memory_traces.values()) if isinstance(self.memory_traces, dict) else self.memory_traces, # Pass the list of current traces
                        user_feedback=user_feedback
                    )

                    should_store = update_decision.should_update
                    calcium_level = update_decision.calcium_level

                    logger.debug(f"DMN {self.node_id}: BTSP decision: store={should_store}, calcium={calcium_level:.4f}")

                except Exception as e:
                    logger.warning(f"DMN {self.node_id}: BTSP evaluation failed: {e}, falling back to salience check.")
                    # Fallback logic if BTSP fails
                    should_store = salience > self.config.get('btsp_fallback_salience_threshold', 0.5)
            else:
                # Fallback logic if BTSP is not initialized
                logger.warning(f"DMN {self.node_id}: BTSP not initialized, falling back to salience check.")
                should_store = salience > self.config.get('btsp_fallback_salience_threshold', 0.5)


            if not should_store:
                logger.info(f"DMN {self.node_id}: Trace not stored based on BTSP/fallback. Calcium: {calcium_level:.4f}, Salience: {salience:.4f}")
                return None

            # Register with dynamics FIRST if dynamics engine is available and initialized
            if hasattr(self, 'dynamics_engine') and self.dynamics_engine and self._dynamics_initialized:
                try:
                    success_register = self.dynamics_engine.register_trace(trace.trace_id)
                    if not success_register: # Assuming register_trace returns boolean
                        logger.warning(f"DMN {self.node_id}: Failed to register trace {trace.trace_id} with dynamics engine.")
                except Exception as e:
                    logger.error(f"DMN {self.node_id}: Dynamics engine register_trace for {trace.trace_id} failed: {e}", exc_info=True)

            # Store in FAISS index and memory collections
            try:
                await self._add_to_index_async(trace) # Add to FAISS

                # Add to memory_traces list and update trace_index dictionary
                # self.memory_traces is List[MemoryTrace] as per typical DMNs, or Dict if trace_id is key
                # self.trace_index is Dict[str, int] (trace_id to list index)
                # Based on __init__ it's Dict[str, MemoryTrace] and Dict[str, str]
                # For this new method: using self.memory_traces.append and trace_index as dict[id -> list_idx]
                # THIS IS A CHANGE IN STRUCTURE. Needs __init__ update.
                # For now, let's stick to the Dict[str, MemoryTrace] from previous __init__ to avoid breaking retrieve.
                # The prompt implies self.memory_traces will be a list.
                # "self.memory_traces.append(trace)"
                # "self.trace_index[trace.trace_id] = len(self.memory_traces) - 1"
                # This conflicts with recent __init__ update.
                # Reconciling: The prompt's new method structure for memory_traces (list) and trace_index (dict id->idx)
                # is more standard for DMNs where list order can matter and direct indexing is useful.
                # Let's proceed with the prompt's new structure for add_memory_trace_async.
                # The __init__ will need to be changed in the next step.

                # Assuming self.memory_traces is List[MemoryTrace] and self.trace_index is Dict[str, int] for this method.
                # This will require an __init__ update in a subsequent step.
                if not isinstance(self.memory_traces, list):
                     logger.warning(f"DMN {self.node_id}: self.memory_traces is not a list as expected by new add_memory_trace_async. Re-initializing. THIS REQUIRES __init__ UPDATE.")
                     self.memory_traces = []
                     self.trace_index = {} # If memory_traces is a list, trace_index must map id to index

                self.memory_traces.append(trace)
                self.trace_index[trace.trace_id] = len(self.memory_traces) - 1

                logger.debug(f"DMN {self.node_id}: Successfully stored trace {trace.trace_id} in local collections and FAISS. Total traces: {len(self.memory_traces)}")
            except Exception as e:
                logger.error(f"DMN {self.node_id}: Failed to store trace {trace.trace_id} in FAISS/collections: {e}", exc_info=True)
                # Attempt to unregister from dynamics if registration happened and storage failed
                if hasattr(self, 'dynamics_engine') and self.dynamics_engine and self._dynamics_initialized:
                    try:
                        self.dynamics_engine.unregister_trace(trace.trace_id)
                        logger.info(f"DMN {self.node_id}: Unregistered trace {trace.trace_id} from dynamics due to storage failure.")
                    except Exception as unreg_e:
                        logger.error(f"DMN {self.node_id}: Failed to unregister trace {trace.trace_id} from dynamics after storage failure: {unreg_e}", exc_info=True)
                raise e # Re-raise the storage exception

            # Process through temporal dynamics if dynamics engine is available and initialized
            if hasattr(self, 'dynamics_engine') and self.dynamics_engine and self._dynamics_initialized:
                try:
                    await self.dynamics_engine.process_update_async(
                        content=trace.content, # Use content from the stored trace
                        salience=trace.salience, # Use salience from the stored trace
                        calcium_level=calcium_level
                    )
                    logger.debug(f"DMN {self.node_id}: Processed trace {trace.trace_id} through GPU dynamics engine.")
                except Exception as e:
                    logger.error(f"DMN {self.node_id}: GPU dynamics engine processing for trace {trace.trace_id} failed: {e}", exc_info=True)

            self.stats['total_updates'] = self.stats.get('total_updates', 0) + 1 # Safely increment
            return trace

        except Exception as e:
            logger.error(f"DMN {self.node_id}: Unhandled error in add_memory_trace_async: {e}", exc_info=True)
            return None

    def _init_cpu_index(self, index_config):
        """Fallback CPU index initialization"""
        # Use Flat index for now (we know it works)
        base_index = faiss.IndexFlatIP(self.dimension)
        self.index = faiss.IndexIDMap(base_index)

    async def _add_to_index_async(self, trace):
        """GPU-accelerated index addition with async transfers"""
        
        try:
            # Strategy 5: Use non-blocking transfers
            content_cpu = trace.content.detach().cpu()
            content_normalized = torch.nn.functional.normalize(content_cpu, dim=-1)

            
            # Convert to numpy for FAISS
            content_np = content_normalized.numpy().astype('float32').reshape(1, -1)
            
            # Assign FAISS ID
            faiss_id = self.next_faiss_id
            self.next_faiss_id += 1
            
            # Add to index (GPU or CPU)
            if self.use_gpu:
                # For GPU FAISS, this is automatically async
                self.index.add_with_ids(content_np, np.array([faiss_id], dtype=np.int64))
            else:
                # CPU version
                self.index.add_with_ids(content_np, np.array([faiss_id], dtype=np.int64))
            
            # Update mapping
            self.faiss_id_to_trace_id[faiss_id] = trace.trace_id
            
            logger.debug(f"DMN {self.node_id}: Added trace {trace.trace_id} to {'GPU' if self.use_gpu else 'CPU'} index")
            
        except Exception as e:
            logger.error(f"DMN {self.node_id}: Failed to add to index: {e}")

    async def _rebuild_faiss_index(self):
        """Rebuilds the FAISS index from scratch using all traces in memory."""
        logger.info(f"DMN {self.node_id}: Starting FAISS index rebuild.")
        try:
            # Resetting the index and associated mappings
            logger.info(f"DMN {self.node_id}: Clearing existing FAISS index and mappings.")
            # Re-initialize index to ensure it's clean and to handle potential GPU resource re-creation
            # This logic is similar to _init_indexing_system but simplified for rebuild
            index_config = self.config.get('indexing', {})
            if self.use_gpu and hasattr(faiss, 'StandardGpuResources'):
                if not self.gpu_resources:
                    logger.info(f"DMN {self.node_id}: Initializing GPU resources for rebuild.")
                    self.gpu_resources = faiss.StandardGpuResources()

                logger.info(f"DMN {self.node_id}: Rebuilding with IndexFlatIP for GPU.")
                cpu_index = faiss.IndexFlatIP(self.dimension)
                cpu_index_with_ids = faiss.IndexIDMap(cpu_index)
                self.index = faiss.index_cpu_to_gpu(self.gpu_resources, 0, cpu_index_with_ids)
                logger.info(f"DMN {self.node_id}: Re-initialized FAISS index on GPU (FlatIP).")
            else:
                # Fallback or CPU-only mode
                base_index = faiss.IndexFlatIP(self.dimension)
                self.index = faiss.IndexIDMap(base_index)
                logger.info(f"DMN {self.node_id}: Re-initialized FAISS index on CPU (FlatIP).")

            self.faiss_id_to_trace_id.clear()
            self.next_faiss_id = 0

            # Assuming self.memory_traces is a dict {trace_id: trace_object}
            if not hasattr(self, 'memory_traces') or not self.memory_traces:
                logger.info(f"DMN {self.node_id}: No memory traces to add to the index. Index is empty.")
                if self.index: self.index.reset()
                return

            all_vectors = []
            all_faiss_ids = []

            logger.info(f"DMN {self.node_id}: Processing {len(self.memory_traces)} traces for re-indexing.")

            for trace in self.memory_traces: # self.memory_traces is now a List[MemoryTrace]
                if not hasattr(trace, 'content') or not isinstance(trace.content, torch.Tensor):
                    logger.warning(f"DMN {self.node_id}: Trace {trace.trace_id} has invalid or missing content, skipping.")
                    continue

                content_cpu = trace.content.detach().cpu()

                # Ensure content is a 1D vector or can be treated as one.
                if content_cpu.ndim == 0:
                    logger.warning(f"DMN {self.node_id}: Trace {trace_id} content is a scalar, skipping.")
                    continue
                elif content_cpu.ndim > 1:
                    # If content is (N, dim), take the first vector. Modify if other behavior is needed.
                    logger.warning(f"DMN {self.node_id}: Trace {trace_id} content has shape {content_cpu.shape}. Using first vector.")
                    content_cpu = content_cpu[0]
                    if content_cpu.ndim == 0: # Check again if the first vector was scalar
                         logger.warning(f"DMN {self.node_id}: First vector of trace {trace_id} content is scalar, skipping.")
                         continue

                # Normalize requires (N, dim), so unsqueeze if it's (dim)
                content_normalized = torch.nn.functional.normalize(content_cpu.unsqueeze(0), dim=-1)
                content_np = content_normalized.numpy().astype('float32') # Already (1, dim)

                all_vectors.append(content_np)

                faiss_id = self.next_faiss_id
                self.faiss_id_to_trace_id[faiss_id] = trace.trace_id # Use trace.trace_id here
                all_faiss_ids.append(faiss_id)
                self.next_faiss_id += 1

            if not all_vectors:
                logger.info(f"DMN {self.node_id}: No valid vectors collected from traces. Index will be empty.")
                if self.index: self.index.reset()
                return

            all_vectors_np = np.vstack(all_vectors)
            all_faiss_ids_np = np.array(all_faiss_ids, dtype=np.int64)

            self.index.add_with_ids(all_vectors_np, all_faiss_ids_np)

            logger.info(f"DMN {self.node_id}: Successfully rebuilt FAISS index.")
            logger.info(f"DMN {self.node_id}: Processed {len(all_vectors)} traces. Index ntotal: {self.index.ntotal if self.index else 'None'}.")

        except Exception as e:
            logger.error(f"DMN {self.node_id}: Error during FAISS index rebuild: {e}", exc_info=True)
            logger.warning(f"DMN {self.node_id}: Index rebuild failed. Index might be in an inconsistent state.")

    async def retrieve_memories_async(self, query: torch.Tensor, k: int = 10, 
                                    context_filter=None, similarity_threshold=None, 
                                    temporal_context=None):
        """GPU-accelerated memory retrieval"""
        
        if similarity_threshold is None:
            similarity_threshold = self.config['indexing']['similarity_threshold']
        
        # Strategy 1: GPU tensor operations
        with torch.no_grad():
    # Keep the query on the GPU
            query_gpu = query.to(self.device)
            query_normalized = torch.nn.functional.normalize(query_gpu, dim=-1)
            logger.debug(f"DMN {self.node_id}: Query normalized. Shape: {query_normalized.shape}, Device: {query_normalized.device}")
            
            # Reshape for FAISS search
            query_tensor_gpu = query_normalized.reshape(1, -1)

            # Perform search directly on the GPU
            # Note: faiss-gpu can take a torch tensor directly if it's contiguous
            similarities, faiss_ids = self.index.search(query_tensor_gpu, min(k * 2, self.index.ntotal))
            logger.debug(f"DMN {self.node_id}: Raw FAISS search results - Similarities: {similarities[0][:5]}, FAISS IDs: {faiss_ids[0][:5]}")
            
            logger.debug(f"DMN {self.node_id}: {'GPU' if self.use_gpu else 'CPU'} search returned {len(similarities[0])} results")
            
        # Process results (same as before)
        results = []
        current_time = time.time()
        
        for sim, faiss_id in zip(similarities[0], faiss_ids[0]):
            logger.debug(f"DMN {self.node_id}: Processing FAISS ID {faiss_id} with similarity {sim:.4f}")
            if not (-1.01 <= sim <= 1.01): # Check for IndexFlatIP, range is [-1, 1]
                logger.warning(f"DMN {self.node_id}: Unusual similarity score {sim:.4f} for FAISS ID {faiss_id}. Expected range [-1, 1] for IP index with normalized vectors.")

            if sim < similarity_threshold:
                continue
                
            if faiss_id not in self.faiss_id_to_trace_id:
                logger.warning(f"DMN {self.node_id}: FAISS ID {faiss_id} not found in faiss_id_to_trace_id map. Skipping.")
                continue
                
            trace_id = self.faiss_id_to_trace_id[faiss_id]

            if trace_id not in self.trace_index:
                logger.warning(f"DMN {self.node_id}: Trace ID {trace_id} from FAISS (original FAISS ID: {faiss_id}) not found in trace_index. Skipping.")
                continue

            list_idx = self.trace_index[trace_id]

            if not (0 <= list_idx < len(self.memory_traces)):
                logger.warning(f"DMN {self.node_id}: Stale or invalid list index {list_idx} for trace_id {trace_id} (FAISS ID: {faiss_id}). Max index: {len(self.memory_traces)-1}. Skipping.")
                continue

            trace = self.memory_traces[list_idx]
            
            # Apply context filtering
            if context_filter and not self._matches_context_filter(trace, context_filter):
                continue
            
            # Apply temporal modulation if enabled
            if self.temporal_enabled and temporal_context:
                modulated_sim = self._apply_temporal_modulation(sim, trace, temporal_context)
            else:
                modulated_sim = sim
            
            trace.update_access_stats(current_time, context_relevant=True)
            results.append((trace, float(modulated_sim)))
            
            if len(results) >= k:
                break
        
        logger.debug(f"DMN {self.node_id}: Found {len(results)} potential results after initial filtering (threshold, context, etc.) before final sorting and k-limiting.")
        results.sort(key=lambda x: x[1], reverse=True)
        
        self.stats['total_retrievals'] += 1
        return results

# Strategy 3: GPU-Accelerated Fast Dynamics
class GPUFastDynamics:
    """GPU kernels for fast timescale dynamics (5ms, 500ms)"""
    
    def __init__(self, device="cuda"):
        self.device = device
        
    def update_eligibility_traces(self, traces: torch.Tensor, dt: float, tau: float) -> torch.Tensor:
        """GPU-accelerated eligibility trace decay"""
        # Strategy 3: Element-wise GPU operations instead of loops
        decay_factor = torch.exp(torch.tensor(-dt / tau, device=self.device))
        return traces * decay_factor
    
    def update_synaptic_weights(self, weights: torch.Tensor, eligibility: torch.Tensor, 
                               learning_rates: torch.Tensor) -> torch.Tensor:
        """GPU-accelerated weight updates"""
        # All operations on GPU in parallel
        return weights + learning_rates * eligibility
    
    def compute_neural_activity(self, inputs: torch.Tensor, weights: torch.Tensor) -> torch.Tensor:
        """Fast GPU matrix multiplication for neural activity"""
        return torch.mm(inputs, weights.t())

# Strategy 7: Mixed Precision Support
class MixedPrecisionDMN(GPUAcceleratedDMN):
    """DMN with mixed precision for memory efficiency"""
    
    def __init__(self, *args, use_fp16=True, **kwargs):
        super().__init__(*args, **kwargs)
        self.use_fp16 = use_fp16 and self.use_gpu
        self.scaler = torch.cuda.amp.GradScaler() if self.use_fp16 else None
        
    def _store_weights_fp16(self, weights: torch.Tensor) -> torch.Tensor:
        """Store weights in FP16 to save memory"""
        if self.use_fp16:
            return weights.half()
        return weights
    
    def _compute_weights_fp32(self, weights: torch.Tensor) -> torch.Tensor:
        """Compute in FP32 for precision"""
        if self.use_fp16:
            return weights.float()
        return weights

# Strategy 10: Profiling and Adaptive Offloading
class ProfiledGPUDMN(MixedPrecisionDMN):
    """DMN with automatic CPU/GPU selection based on profiling"""
    
    def __init__(self, *args, **kwargs):
        super().__init__(*args, **kwargs)
        self.gpu_times = []
        self.cpu_times = []
        self.adaptive_threshold = 100  # Switch based on data size
        
    def _should_use_gpu(self, data_size: int) -> bool:
        """Decide CPU vs GPU based on data size and profiling"""
        
        # Small datasets often faster on CPU
        if data_size < self.adaptive_threshold:
            return False
            
        # Large datasets definitely GPU
        if data_size > 1000:
            return self.use_gpu
            
        # Medium datasets: decide based on recent performance
        if len(self.gpu_times) > 10 and len(self.cpu_times) > 10:
            avg_gpu = sum(self.gpu_times[-10:]) / 10
            avg_cpu = sum(self.cpu_times[-10:]) / 10
            return avg_gpu < avg_cpu and self.use_gpu
            
        return self.use_gpu

# Quick implementation starter
def create_gpu_accelerated_dmn(node_id: str, config: dict) -> ProfiledGPUDMN:
    """Factory function to create optimized DMN"""
    
    return ProfiledGPUDMN(
        node_id=node_id,
        dimension=config['system']['dimension'],
        capacity=config['system']['node_capacity'],
        device="auto",  # Auto-detect
        config=config
    )<|MERGE_RESOLUTION|>--- conflicted
+++ resolved
@@ -4,18 +4,15 @@
 import faiss
 import numpy as np
 import logging
-<<<<<<< HEAD
 import time
 from typing import Dict, Optional, Any, List
 from dataclasses import dataclass, field
 import uuid
-=======
 from typing import Dict, Optional
 from main import EnhancedDistributedMemoryNode
-import time
 import asyncio
 from typing import Optional, Any
->>>>>>> 976321e7
+
 
 logger = logging.getLogger(__name__)
 
